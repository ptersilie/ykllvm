//===- llvm/CodeGen/AsmPrinter.h - AsmPrinter Framework ---------*- C++ -*-===//
//
// Part of the LLVM Project, under the Apache License v2.0 with LLVM Exceptions.
// See https://llvm.org/LICENSE.txt for license information.
// SPDX-License-Identifier: Apache-2.0 WITH LLVM-exception
//
//===----------------------------------------------------------------------===//
//
// This file contains a class to be used as the base class for target specific
// asm writers.  This class primarily handles common functionality used by
// all asm writers.
//
//===----------------------------------------------------------------------===//

#ifndef LLVM_CODEGEN_ASMPRINTER_H
#define LLVM_CODEGEN_ASMPRINTER_H

#include "llvm/ADT/DenseMap.h"
#include "llvm/ADT/DenseSet.h"
#include "llvm/ADT/MapVector.h"
#include "llvm/ADT/SmallVector.h"
#include "llvm/BinaryFormat/Dwarf.h"
#include "llvm/CodeGen/AsmPrinterHandler.h"
#include "llvm/CodeGen/DwarfStringPoolEntry.h"
#include "llvm/CodeGen/MachineFunctionPass.h"
#include "llvm/CodeGen/StackMaps.h"
#include "llvm/DebugInfo/CodeView/CodeView.h"
#include "llvm/IR/InlineAsm.h"
#include "llvm/Support/ErrorHandling.h"
#include <cstdint>
#include <memory>
#include <utility>
#include <vector>

namespace llvm {

class AddrLabelMap;
class BasicBlock;
class BlockAddress;
class Constant;
class ConstantArray;
class DataLayout;
class DIE;
class DIEAbbrev;
class DwarfDebug;
class GCMetadataPrinter;
class GCStrategy;
class GlobalAlias;
class GlobalObject;
class GlobalValue;
class GlobalVariable;
class MachineBasicBlock;
class MachineConstantPoolValue;
class MachineDominatorTree;
class MachineFunction;
class MachineInstr;
class MachineJumpTableInfo;
class MachineLoopInfo;
class MachineModuleInfo;
class MachineOptimizationRemarkEmitter;
class MCAsmInfo;
class MCCFIInstruction;
class MCContext;
class MCExpr;
class MCInst;
class MCSection;
class MCStreamer;
class MCSubtargetInfo;
class MCSymbol;
class MCTargetOptions;
class MDNode;
class Module;
class PseudoProbeHandler;
class raw_ostream;
class StringRef;
class TargetLoweringObjectFile;
class TargetMachine;
class Twine;

namespace remarks {
class RemarkStreamer;
}

/// This class is intended to be used as a driving class for all asm writers.
class AsmPrinter : public MachineFunctionPass {
public:
  /// Target machine description.
  TargetMachine &TM;

  /// Target Asm Printer information.
  const MCAsmInfo *MAI = nullptr;

  /// This is the context for the output file that we are streaming. This owns
  /// all of the global MC-related objects for the generated translation unit.
  MCContext &OutContext;

  /// This is the MCStreamer object for the file we are generating. This
  /// contains the transient state for the current translation unit that we are
  /// generating (such as the current section etc).
  std::unique_ptr<MCStreamer> OutStreamer;

  /// The current machine function.
  MachineFunction *MF = nullptr;

  /// This is a pointer to the current MachineModuleInfo.
  MachineModuleInfo *MMI = nullptr;

  /// This is a pointer to the current MachineDominatorTree.
  MachineDominatorTree *MDT = nullptr;

  /// This is a pointer to the current MachineLoopInfo.
  MachineLoopInfo *MLI = nullptr;

  /// Optimization remark emitter.
  MachineOptimizationRemarkEmitter *ORE = nullptr;

  /// The symbol for the entry in __patchable_function_entires.
  MCSymbol *CurrentPatchableFunctionEntrySym = nullptr;

  /// The symbol for the current function. This is recalculated at the beginning
  /// of each call to runOnMachineFunction().
  MCSymbol *CurrentFnSym = nullptr;

  /// The symbol for the current function descriptor on AIX. This is created
  /// at the beginning of each call to SetupMachineFunction().
  MCSymbol *CurrentFnDescSym = nullptr;

  /// The symbol used to represent the start of the current function for the
  /// purpose of calculating its size (e.g. using the .size directive). By
  /// default, this is equal to CurrentFnSym.
  MCSymbol *CurrentFnSymForSize = nullptr;

  /// Map a basic block section ID to the begin and end symbols of that section
  ///  which determine the section's range.
  struct MBBSectionRange {
    MCSymbol *BeginLabel, *EndLabel;
  };

  MapVector<unsigned, MBBSectionRange> MBBSectionRanges;

  /// Map global GOT equivalent MCSymbols to GlobalVariables and keep track of
  /// its number of uses by other globals.
  using GOTEquivUsePair = std::pair<const GlobalVariable *, unsigned>;
  MapVector<const MCSymbol *, GOTEquivUsePair> GlobalGOTEquivs;

  /// struct HandlerInfo and Handlers permit users or target extended
  /// AsmPrinter to add their own handlers.
  struct HandlerInfo {
    std::unique_ptr<AsmPrinterHandler> Handler;
    StringRef TimerName;
    StringRef TimerDescription;
    StringRef TimerGroupName;
    StringRef TimerGroupDescription;

    HandlerInfo(std::unique_ptr<AsmPrinterHandler> Handler, StringRef TimerName,
                StringRef TimerDescription, StringRef TimerGroupName,
                StringRef TimerGroupDescription)
        : Handler(std::move(Handler)), TimerName(TimerName),
          TimerDescription(TimerDescription), TimerGroupName(TimerGroupName),
          TimerGroupDescription(TimerGroupDescription) {}
  };

  // Flags representing which CFI section is required for a function/module.
  enum class CFISection : unsigned {
    None = 0, ///< Do not emit either .eh_frame or .debug_frame
    EH = 1,   ///< Emit .eh_frame
    Debug = 2 ///< Emit .debug_frame
  };

private:
  MCSymbol *CurrentFnEnd = nullptr;

  /// Map a basic block section ID to the exception symbol associated with that
  /// section. Map entries are assigned and looked up via
  /// AsmPrinter::getMBBExceptionSym.
  DenseMap<unsigned, MCSymbol *> MBBSectionExceptionSyms;

  // The symbol used to represent the start of the current BB section of the
  // function. This is used to calculate the size of the BB section.
  MCSymbol *CurrentSectionBeginSym = nullptr;

  /// This map keeps track of which symbol is being used for the specified basic
  /// block's address of label.
  std::unique_ptr<AddrLabelMap> AddrLabelSymbols;

  /// The garbage collection metadata printer table.
  DenseMap<GCStrategy *, std::unique_ptr<GCMetadataPrinter>> GCMetadataPrinters;

  /// Emit comments in assembly output if this is true.
  bool VerboseAsm;

  /// Output stream for the stack usage file (i.e., .su file).
  std::unique_ptr<raw_fd_ostream> StackUsageStream;

  /// List of symbols to be inserted into PC sections.
  DenseMap<const MDNode *, SmallVector<const MCSymbol *>> PCSectionsSymbols;

  static char ID;

protected:
  MCSymbol *CurrentFnBegin = nullptr;

  /// For dso_local functions, the current $local alias for the function.
  MCSymbol *CurrentFnBeginLocal = nullptr;

  /// A vector of all debug/EH info emitters we should use. This vector
  /// maintains ownership of the emitters.
  std::vector<HandlerInfo> Handlers;
  size_t NumUserHandlers = 0;

  StackMaps SM;

private:
  /// If generated on the fly this own the instance.
  std::unique_ptr<MachineDominatorTree> OwnedMDT;

  /// If generated on the fly this own the instance.
  std::unique_ptr<MachineLoopInfo> OwnedMLI;

  /// If the target supports dwarf debug info, this pointer is non-null.
  DwarfDebug *DD = nullptr;

  /// A handler that supports pseudo probe emission with embedded inline
  /// context.
  PseudoProbeHandler *PP = nullptr;

  /// CFISection type the module needs i.e. either .eh_frame or .debug_frame.
  CFISection ModuleCFISection = CFISection::None;

  /// True if the module contains split-stack functions. This is used to
  /// emit .note.GNU-split-stack section as required by the linker for
  /// special handling split-stack function calling no-split-stack function.
  bool HasSplitStack = false;

  /// True if the module contains no-split-stack functions. This is used to emit
  /// .note.GNU-no-split-stack section when it also contains functions without a
  /// split stack prologue.
  bool HasNoSplitStack = false;

<<<<<<< HEAD
  /// `true` when the `.llvm_bb_addr_map` section is going to be loaded at
  /// runtime and we've emitted at least one entry.
  bool YkEmittedFirstBBAddrMap = false;

  /// The last `.llvm_bb_addr_map` section fragment that we handled (if any).
  MCSection *YkLastBBAddrMapSection = nullptr;

  /// Symbols marking the call instructions of each block. Used for the Yk JIT.
  std::map<const MachineBasicBlock *,
           SmallVector<std::tuple<MCSymbol *, MCSymbol *>>>
      YkCallMarkerSyms;
=======
  /// Raw FDOstream for outputting machine basic block frequncies if the
  /// --mbb-profile-dump flag is set for downstream cost modelling applications
  std::unique_ptr<raw_fd_ostream> MBBProfileDumpFileOutput;
>>>>>>> cc3d2533

protected:
  explicit AsmPrinter(TargetMachine &TM, std::unique_ptr<MCStreamer> Streamer);

public:
  ~AsmPrinter() override;

  DwarfDebug *getDwarfDebug() { return DD; }
  DwarfDebug *getDwarfDebug() const { return DD; }

  uint16_t getDwarfVersion() const;
  void setDwarfVersion(uint16_t Version);

  bool isDwarf64() const;

  /// Returns 4 for DWARF32 and 8 for DWARF64.
  unsigned int getDwarfOffsetByteSize() const;

  /// Returns 4 for DWARF32 and 12 for DWARF64.
  unsigned int getUnitLengthFieldByteSize() const;

  /// Returns information about the byte size of DW_FORM values.
  dwarf::FormParams getDwarfFormParams() const;

  bool isPositionIndependent() const;

  /// Return true if assembly output should contain comments.
  bool isVerbose() const { return VerboseAsm; }

  /// Return a unique ID for the current function.
  unsigned getFunctionNumber() const;

  /// Return symbol for the function pseudo stack if the stack frame is not a
  /// register based.
  virtual const MCSymbol *getFunctionFrameSymbol() const { return nullptr; }

  MCSymbol *getFunctionBegin() const { return CurrentFnBegin; }
  MCSymbol *getFunctionEnd() const { return CurrentFnEnd; }

  // Return the exception symbol associated with the MBB section containing a
  // given basic block.
  MCSymbol *getMBBExceptionSym(const MachineBasicBlock &MBB);

  /// Return the symbol to be used for the specified basic block when its
  /// address is taken.  This cannot be its normal LBB label because the block
  /// may be accessed outside its containing function.
  MCSymbol *getAddrLabelSymbol(const BasicBlock *BB) {
    return getAddrLabelSymbolToEmit(BB).front();
  }

  /// Return the symbol to be used for the specified basic block when its
  /// address is taken.  If other blocks were RAUW'd to this one, we may have
  /// to emit them as well, return the whole set.
  ArrayRef<MCSymbol *> getAddrLabelSymbolToEmit(const BasicBlock *BB);

  /// If the specified function has had any references to address-taken blocks
  /// generated, but the block got deleted, return the symbol now so we can
  /// emit it.  This prevents emitting a reference to a symbol that has no
  /// definition.
  void takeDeletedSymbolsForFunction(const Function *F,
                                     std::vector<MCSymbol *> &Result);

  /// Return information about object file lowering.
  const TargetLoweringObjectFile &getObjFileLowering() const;

  /// Return information about data layout.
  const DataLayout &getDataLayout() const;

  /// Return the pointer size from the TargetMachine
  unsigned getPointerSize() const;

  /// Return information about subtarget.
  const MCSubtargetInfo &getSubtargetInfo() const;

  void EmitToStreamer(MCStreamer &S, const MCInst &Inst);

  /// Emits inital debug location directive.
  void emitInitialRawDwarfLocDirective(const MachineFunction &MF);

  /// Return the current section we are emitting to.
  const MCSection *getCurrentSection() const;

  void getNameWithPrefix(SmallVectorImpl<char> &Name,
                         const GlobalValue *GV) const;

  MCSymbol *getSymbol(const GlobalValue *GV) const;

  /// Similar to getSymbol() but preferred for references. On ELF, this uses a
  /// local symbol if a reference to GV is guaranteed to be resolved to the
  /// definition in the same module.
  MCSymbol *getSymbolPreferLocal(const GlobalValue &GV) const;

  /// Maps call instructions to the label emitted just after the call. The label
  /// is later used to calculate the correct offset of the call instruction
  /// without interference from caller-saved registers which are sometimes
  /// emitted inbetween call and stackmap.
  MCSymbol *YkLastCallLabel = nullptr;

  bool doesDwarfUseRelocationsAcrossSections() const {
    return DwarfUsesRelocationsAcrossSections;
  }

  void setDwarfUsesRelocationsAcrossSections(bool Enable) {
    DwarfUsesRelocationsAcrossSections = Enable;
  }

  //===------------------------------------------------------------------===//
  // XRay instrumentation implementation.
  //===------------------------------------------------------------------===//
public:
  // This describes the kind of sled we're storing in the XRay table.
  enum class SledKind : uint8_t {
    FUNCTION_ENTER = 0,
    FUNCTION_EXIT = 1,
    TAIL_CALL = 2,
    LOG_ARGS_ENTER = 3,
    CUSTOM_EVENT = 4,
    TYPED_EVENT = 5,
  };

  // The table will contain these structs that point to the sled, the function
  // containing the sled, and what kind of sled (and whether they should always
  // be instrumented). We also use a version identifier that the runtime can use
  // to decide what to do with the sled, depending on the version of the sled.
  struct XRayFunctionEntry {
    const MCSymbol *Sled;
    const MCSymbol *Function;
    SledKind Kind;
    bool AlwaysInstrument;
    const class Function *Fn;
    uint8_t Version;

    void emit(int, MCStreamer *) const;
  };

  // All the sleds to be emitted.
  SmallVector<XRayFunctionEntry, 4> Sleds;

  // Helper function to record a given XRay sled.
  void recordSled(MCSymbol *Sled, const MachineInstr &MI, SledKind Kind,
                  uint8_t Version = 0);

  /// Emit a table with all XRay instrumentation points.
  void emitXRayTable();

  void emitPatchableFunctionEntries();

  //===------------------------------------------------------------------===//
  // MachineFunctionPass Implementation.
  //===------------------------------------------------------------------===//

  /// Record analysis usage.
  void getAnalysisUsage(AnalysisUsage &AU) const override;

  /// Set up the AsmPrinter when we are working on a new module. If your pass
  /// overrides this, it must make sure to explicitly call this implementation.
  bool doInitialization(Module &M) override;

  /// Shut down the asmprinter. If you override this in your pass, you must make
  /// sure to call it explicitly.
  bool doFinalization(Module &M) override;

  /// Emit the specified function out to the OutStreamer.
  bool runOnMachineFunction(MachineFunction &MF) override {
    SetupMachineFunction(MF);
    emitFunctionBody();
    return false;
  }

  //===------------------------------------------------------------------===//
  // Coarse grained IR lowering routines.
  //===------------------------------------------------------------------===//

  /// This should be called when a new MachineFunction is being processed from
  /// runOnMachineFunction.
  virtual void SetupMachineFunction(MachineFunction &MF);

  /// This method emits the body and trailer for a function.
  void emitFunctionBody();

  void emitCFIInstruction(const MachineInstr &MI);

  void emitFrameAlloc(const MachineInstr &MI);

  void emitStackSizeSection(const MachineFunction &MF);

  void emitStackUsage(const MachineFunction &MF);

  void emitBBAddrMapSection(const MachineFunction &MF);

  void emitKCFITrapEntry(const MachineFunction &MF, const MCSymbol *Symbol);
  virtual void emitKCFITypeId(const MachineFunction &MF);

  void emitPseudoProbe(const MachineInstr &MI);

  void emitRemarksSection(remarks::RemarkStreamer &RS);

  /// Emits a label as reference for PC sections.
  void emitPCSectionsLabel(const MachineFunction &MF, const MDNode &MD);

  /// Emits the PC sections collected from instructions.
  void emitPCSections(const MachineFunction &MF);

  /// Get the CFISection type for a function.
  CFISection getFunctionCFISectionType(const Function &F) const;

  /// Get the CFISection type for a function.
  CFISection getFunctionCFISectionType(const MachineFunction &MF) const;

  /// Get the CFISection type for the module.
  CFISection getModuleCFISectionType() const { return ModuleCFISection; }

  bool needsSEHMoves();

  /// Since emitting CFI unwind information is entangled with supporting the
  /// exceptions, this returns true for platforms which use CFI unwind
  /// information for other purposes (debugging, sanitizers, ...) when
  /// `MCAsmInfo::ExceptionsType == ExceptionHandling::None`.
  bool usesCFIWithoutEH() const;

  /// Print to the current output stream assembly representations of the
  /// constants in the constant pool MCP. This is used to print out constants
  /// which have been "spilled to memory" by the code generator.
  virtual void emitConstantPool();

  /// Print assembly representations of the jump tables used by the current
  /// function to the current output stream.
  virtual void emitJumpTableInfo();

  /// Emit the specified global variable to the .s file.
  virtual void emitGlobalVariable(const GlobalVariable *GV);

  /// Check to see if the specified global is a special global used by LLVM. If
  /// so, emit it and return true, otherwise do nothing and return false.
  bool emitSpecialLLVMGlobal(const GlobalVariable *GV);

  /// `llvm.global_ctors` and `llvm.global_dtors` are arrays of Structor
  /// structs.
  ///
  /// Priority - init priority
  /// Func - global initialization or global clean-up function
  /// ComdatKey - associated data
  struct Structor {
    int Priority = 0;
    Constant *Func = nullptr;
    GlobalValue *ComdatKey = nullptr;

    Structor() = default;
  };

  /// This method gathers an array of Structors and then sorts them out by
  /// Priority.
  /// @param List The initializer of `llvm.global_ctors` or `llvm.global_dtors`
  /// array.
  /// @param[out] Structors Sorted Structor structs by Priority.
  void preprocessXXStructorList(const DataLayout &DL, const Constant *List,
                                SmallVector<Structor, 8> &Structors);

  /// This method emits `llvm.global_ctors` or `llvm.global_dtors` list.
  virtual void emitXXStructorList(const DataLayout &DL, const Constant *List,
                                  bool IsCtor);

  /// Emit an alignment directive to the specified power of two boundary. If a
  /// global value is specified, and if that global has an explicit alignment
  /// requested, it will override the alignment request if required for
  /// correctness.
  void emitAlignment(Align Alignment, const GlobalObject *GV = nullptr,
                     unsigned MaxBytesToEmit = 0) const;

  /// Lower the specified LLVM Constant to an MCExpr.
  virtual const MCExpr *lowerConstant(const Constant *CV);

  /// Print a general LLVM constant to the .s file.
  /// On AIX, when an alias refers to a sub-element of a global variable, the
  /// label of that alias needs to be emitted before the corresponding element.
  using AliasMapTy = DenseMap<uint64_t, SmallVector<const GlobalAlias *, 1>>;
  void emitGlobalConstant(const DataLayout &DL, const Constant *CV,
                          AliasMapTy *AliasList = nullptr);

  /// Unnamed constant global variables solely contaning a pointer to
  /// another globals variable act like a global variable "proxy", or GOT
  /// equivalents, i.e., it's only used to hold the address of the latter. One
  /// optimization is to replace accesses to these proxies by using the GOT
  /// entry for the final global instead. Hence, we select GOT equivalent
  /// candidates among all the module global variables, avoid emitting them
  /// unnecessarily and finally replace references to them by pc relative
  /// accesses to GOT entries.
  void computeGlobalGOTEquivs(Module &M);

  /// Constant expressions using GOT equivalent globals may not be
  /// eligible for PC relative GOT entry conversion, in such cases we need to
  /// emit the proxies we previously omitted in EmitGlobalVariable.
  void emitGlobalGOTEquivs();

  /// Emit the stack maps.
  void emitStackMaps();

  //===------------------------------------------------------------------===//
  // Overridable Hooks
  //===------------------------------------------------------------------===//

  void addAsmPrinterHandler(HandlerInfo Handler) {
    Handlers.insert(Handlers.begin(), std::move(Handler));
    NumUserHandlers++;
  }

  // Targets can, or in the case of EmitInstruction, must implement these to
  // customize output.

  /// This virtual method can be overridden by targets that want to emit
  /// something at the start of their file.
  virtual void emitStartOfAsmFile(Module &) {}

  /// This virtual method can be overridden by targets that want to emit
  /// something at the end of their file.
  virtual void emitEndOfAsmFile(Module &) {}

  /// Targets can override this to emit stuff before the first basic block in
  /// the function.
  virtual void emitFunctionBodyStart() {}

  /// Targets can override this to emit stuff after the last basic block in the
  /// function.
  virtual void emitFunctionBodyEnd() {}

  /// Targets can override this to emit stuff at the start of a basic block.
  /// By default, this method prints the label for the specified
  /// MachineBasicBlock, an alignment (if present) and a comment describing it
  /// if appropriate.
  virtual void emitBasicBlockStart(const MachineBasicBlock &MBB);

  /// Targets can override this to emit stuff at the end of a basic block.
  virtual void emitBasicBlockEnd(const MachineBasicBlock &MBB);

  /// Targets should implement this to emit instructions.
  virtual void emitInstruction(const MachineInstr *) {
    llvm_unreachable("EmitInstruction not implemented");
  }

  /// Return the symbol for the specified constant pool entry.
  virtual MCSymbol *GetCPISymbol(unsigned CPID) const;

  virtual void emitFunctionEntryLabel();

  virtual void emitFunctionDescriptor() {
    llvm_unreachable("Function descriptor is target-specific.");
  }

  virtual void emitMachineConstantPoolValue(MachineConstantPoolValue *MCPV);

  /// Targets can override this to change how global constants that are part of
  /// a C++ static/global constructor list are emitted.
  virtual void emitXXStructor(const DataLayout &DL, const Constant *CV) {
    emitGlobalConstant(DL, CV);
  }

  /// Return true if the basic block has exactly one predecessor and the control
  /// transfer mechanism between the predecessor and this block is a
  /// fall-through.
  virtual bool
  isBlockOnlyReachableByFallthrough(const MachineBasicBlock *MBB) const;

  /// Targets can override this to customize the output of IMPLICIT_DEF
  /// instructions in verbose mode.
  virtual void emitImplicitDef(const MachineInstr *MI) const;

  /// Emit N NOP instructions.
  void emitNops(unsigned N);

  //===------------------------------------------------------------------===//
  // Symbol Lowering Routines.
  //===------------------------------------------------------------------===//

  MCSymbol *createTempSymbol(const Twine &Name) const;

  /// Return the MCSymbol for a private symbol with global value name as its
  /// base, with the specified suffix.
  MCSymbol *getSymbolWithGlobalValueBase(const GlobalValue *GV,
                                         StringRef Suffix) const;

  /// Return the MCSymbol for the specified ExternalSymbol.
  MCSymbol *GetExternalSymbolSymbol(StringRef Sym) const;

  /// Return the symbol for the specified jump table entry.
  MCSymbol *GetJTISymbol(unsigned JTID, bool isLinkerPrivate = false) const;

  /// Return the symbol for the specified jump table .set
  /// FIXME: privatize to AsmPrinter.
  MCSymbol *GetJTSetSymbol(unsigned UID, unsigned MBBID) const;

  /// Return the MCSymbol used to satisfy BlockAddress uses of the specified
  /// basic block.
  MCSymbol *GetBlockAddressSymbol(const BlockAddress *BA) const;
  MCSymbol *GetBlockAddressSymbol(const BasicBlock *BB) const;

  //===------------------------------------------------------------------===//
  // Emission Helper Routines.
  //===------------------------------------------------------------------===//

  /// This is just convenient handler for printing offsets.
  void printOffset(int64_t Offset, raw_ostream &OS) const;

  /// Emit a byte directive and value.
  void emitInt8(int Value) const;

  /// Emit a short directive and value.
  void emitInt16(int Value) const;

  /// Emit a long directive and value.
  void emitInt32(int Value) const;

  /// Emit a long long directive and value.
  void emitInt64(uint64_t Value) const;

<<<<<<< HEAD
  void emitSizeT(uint64_t Value) const;
=======
  /// Emit the specified signed leb128 value.
  void emitSLEB128(int64_t Value, const char *Desc = nullptr) const;

  /// Emit the specified unsigned leb128 value.
  void emitULEB128(uint64_t Value, const char *Desc = nullptr,
                   unsigned PadTo = 0) const;
>>>>>>> cc3d2533

  /// Emit something like ".long Hi-Lo" where the size in bytes of the directive
  /// is specified by Size and Hi/Lo specify the labels.  This implicitly uses
  /// .set if it is available.
  void emitLabelDifference(const MCSymbol *Hi, const MCSymbol *Lo,
                           unsigned Size) const;

  /// Emit something like ".uleb128 Hi-Lo".
  void emitLabelDifferenceAsULEB128(const MCSymbol *Hi,
                                    const MCSymbol *Lo) const;

  /// Emit something like ".long Label+Offset" where the size in bytes of the
  /// directive is specified by Size and Label specifies the label.  This
  /// implicitly uses .set if it is available.
  void emitLabelPlusOffset(const MCSymbol *Label, uint64_t Offset,
                           unsigned Size, bool IsSectionRelative = false) const;

  /// Emit something like ".long Label" where the size in bytes of the directive
  /// is specified by Size and Label specifies the label.
  void emitLabelReference(const MCSymbol *Label, unsigned Size,
                          bool IsSectionRelative = false) const {
    emitLabelPlusOffset(Label, 0, Size, IsSectionRelative);
  }

  //===------------------------------------------------------------------===//
  // Dwarf Emission Helper Routines
  //===------------------------------------------------------------------===//

  /// Emit a .byte 42 directive that corresponds to an encoding.  If verbose
  /// assembly output is enabled, we output comments describing the encoding.
  /// Desc is a string saying what the encoding is specifying (e.g. "LSDA").
  void emitEncodingByte(unsigned Val, const char *Desc = nullptr) const;

  /// Return the size of the encoding in bytes.
  unsigned GetSizeOfEncodedValue(unsigned Encoding) const;

  /// Emit reference to a ttype global with a specified encoding.
  virtual void emitTTypeReference(const GlobalValue *GV, unsigned Encoding);

  /// Emit a reference to a symbol for use in dwarf. Different object formats
  /// represent this in different ways. Some use a relocation others encode
  /// the label offset in its section.
  void emitDwarfSymbolReference(const MCSymbol *Label,
                                bool ForceOffset = false) const;

  /// Emit the 4- or 8-byte offset of a string from the start of its section.
  ///
  /// When possible, emit a DwarfStringPool section offset without any
  /// relocations, and without using the symbol.  Otherwise, defers to \a
  /// emitDwarfSymbolReference().
  ///
  /// The length of the emitted value depends on the DWARF format.
  void emitDwarfStringOffset(DwarfStringPoolEntry S) const;

  /// Emit the 4-or 8-byte offset of a string from the start of its section.
  void emitDwarfStringOffset(DwarfStringPoolEntryRef S) const {
    emitDwarfStringOffset(S.getEntry());
  }

  /// Emit something like ".long Label + Offset" or ".quad Label + Offset"
  /// depending on the DWARF format.
  void emitDwarfOffset(const MCSymbol *Label, uint64_t Offset) const;

  /// Emit 32- or 64-bit value depending on the DWARF format.
  void emitDwarfLengthOrOffset(uint64_t Value) const;

  /// Emit a unit length field. The actual format, DWARF32 or DWARF64, is chosen
  /// according to the settings.
  void emitDwarfUnitLength(uint64_t Length, const Twine &Comment) const;

  /// Emit a unit length field. The actual format, DWARF32 or DWARF64, is chosen
  /// according to the settings.
  /// Return the end symbol generated inside, the caller needs to emit it.
  MCSymbol *emitDwarfUnitLength(const Twine &Prefix,
                                const Twine &Comment) const;

  /// Emit reference to a call site with a specified encoding
  void emitCallSiteOffset(const MCSymbol *Hi, const MCSymbol *Lo,
                          unsigned Encoding) const;
  /// Emit an integer value corresponding to the call site encoding
  void emitCallSiteValue(uint64_t Value, unsigned Encoding) const;

  /// Get the value for DW_AT_APPLE_isa. Zero if no isa encoding specified.
  virtual unsigned getISAEncoding() { return 0; }

  /// Emit the directive and value for debug thread local expression
  ///
  /// \p Value - The value to emit.
  /// \p Size - The size of the integer (in bytes) to emit.
  virtual void emitDebugValue(const MCExpr *Value, unsigned Size) const;

  //===------------------------------------------------------------------===//
  // Dwarf Lowering Routines
  //===------------------------------------------------------------------===//

  /// Emit frame instruction to describe the layout of the frame.
  void emitCFIInstruction(const MCCFIInstruction &Inst) const;

  /// Emit Dwarf abbreviation table.
  template <typename T> void emitDwarfAbbrevs(const T &Abbrevs) const {
    // For each abbreviation.
    for (const auto &Abbrev : Abbrevs)
      emitDwarfAbbrev(*Abbrev);

    // Mark end of abbreviations.
    emitULEB128(0, "EOM(3)");
  }

  void emitDwarfAbbrev(const DIEAbbrev &Abbrev) const;

  /// Recursively emit Dwarf DIE tree.
  void emitDwarfDIE(const DIE &Die) const;

  //===------------------------------------------------------------------===//
  // CodeView Helper Routines
  //===------------------------------------------------------------------===//

  /// Gets information required to create a CodeView debug symbol for a jump
  /// table.
  /// Return value is <Base Address, Base Offset, Branch Address, Entry Size>
  virtual std::tuple<const MCSymbol *, uint64_t, const MCSymbol *,
                     codeview::JumpTableEntrySize>
  getCodeViewJumpTableInfo(int JTI, const MachineInstr *BranchInstr,
                           const MCSymbol *BranchLabel) const;

  //===------------------------------------------------------------------===//
  // Inline Asm Support
  //===------------------------------------------------------------------===//

  // These are hooks that targets can override to implement inline asm
  // support.  These should probably be moved out of AsmPrinter someday.

  /// Print information related to the specified machine instr that is
  /// independent of the operand, and may be independent of the instr itself.
  /// This can be useful for portably encoding the comment character or other
  /// bits of target-specific knowledge into the asmstrings.  The syntax used is
  /// ${:comment}.  Targets can override this to add support for their own
  /// strange codes.
  virtual void PrintSpecial(const MachineInstr *MI, raw_ostream &OS,
                            StringRef Code) const;

  /// Print the MachineOperand as a symbol. Targets with complex handling of
  /// symbol references should override the base implementation.
  virtual void PrintSymbolOperand(const MachineOperand &MO, raw_ostream &OS);

  /// Print the specified operand of MI, an INLINEASM instruction, using the
  /// specified assembler variant.  Targets should override this to format as
  /// appropriate.  This method can return true if the operand is erroneous.
  virtual bool PrintAsmOperand(const MachineInstr *MI, unsigned OpNo,
                               const char *ExtraCode, raw_ostream &OS);

  /// Print the specified operand of MI, an INLINEASM instruction, using the
  /// specified assembler variant as an address. Targets should override this to
  /// format as appropriate.  This method can return true if the operand is
  /// erroneous.
  virtual bool PrintAsmMemoryOperand(const MachineInstr *MI, unsigned OpNo,
                                     const char *ExtraCode, raw_ostream &OS);

  /// Let the target do anything it needs to do before emitting inlineasm.
  /// \p StartInfo - the subtarget info before parsing inline asm
  virtual void emitInlineAsmStart() const;

  /// Let the target do anything it needs to do after emitting inlineasm.
  /// This callback can be used restore the original mode in case the
  /// inlineasm contains directives to switch modes.
  /// \p StartInfo - the original subtarget info before inline asm
  /// \p EndInfo   - the final subtarget info after parsing the inline asm,
  ///                or NULL if the value is unknown.
  virtual void emitInlineAsmEnd(const MCSubtargetInfo &StartInfo,
                                const MCSubtargetInfo *EndInfo) const;

  /// This emits visibility information about symbol, if this is supported by
  /// the target.
  void emitVisibility(MCSymbol *Sym, unsigned Visibility,
                      bool IsDefinition = true) const;

  /// This emits linkage information about \p GVSym based on \p GV, if this is
  /// supported by the target.
  virtual void emitLinkage(const GlobalValue *GV, MCSymbol *GVSym) const;

  /// Return the alignment for the specified \p GV.
  static Align getGVAlignment(const GlobalObject *GV, const DataLayout &DL,
                              Align InAlign = Align(1));

private:
  /// Private state for PrintSpecial()
  // Assign a unique ID to this machine instruction.
  mutable const MachineInstr *LastMI = nullptr;
  mutable unsigned LastFn = 0;
  mutable unsigned Counter = ~0U;

  bool DwarfUsesRelocationsAcrossSections = false;

  /// This method emits the header for the current function.
  virtual void emitFunctionHeader();

  /// This method emits a comment next to header for the current function.
  virtual void emitFunctionHeaderComment();

  /// Emit a blob of inline asm to the output streamer.
  void
  emitInlineAsm(StringRef Str, const MCSubtargetInfo &STI,
                const MCTargetOptions &MCOptions,
                const MDNode *LocMDNode = nullptr,
                InlineAsm::AsmDialect AsmDialect = InlineAsm::AD_ATT) const;

  /// This method formats and emits the specified machine instruction that is an
  /// inline asm.
  void emitInlineAsm(const MachineInstr *MI) const;

  /// Add inline assembly info to the diagnostics machinery, so we can
  /// emit file and position info. Returns SrcMgr memory buffer position.
  unsigned addInlineAsmDiagBuffer(StringRef AsmStr,
                                  const MDNode *LocMDNode) const;

  //===------------------------------------------------------------------===//
  // Internal Implementation Details
  //===------------------------------------------------------------------===//

  void emitJumpTableEntry(const MachineJumpTableInfo *MJTI,
                          const MachineBasicBlock *MBB, unsigned uid) const;
  void emitLLVMUsedList(const ConstantArray *InitList);
  /// Emit llvm.ident metadata in an '.ident' directive.
  void emitModuleIdents(Module &M);
  /// Emit bytes for llvm.commandline metadata.
  virtual void emitModuleCommandLines(Module &M);

  GCMetadataPrinter *getOrCreateGCPrinter(GCStrategy &S);
  void emitGlobalAlias(Module &M, const GlobalAlias &GA);
  void emitGlobalIFunc(Module &M, const GlobalIFunc &GI);

  /// This method decides whether the specified basic block requires a label.
  bool shouldEmitLabelForBasicBlock(const MachineBasicBlock &MBB) const;

protected:
  virtual bool shouldEmitWeakSwiftAsyncExtendedFramePointerFlags() const {
    return false;
  }
};

} // end namespace llvm

#endif // LLVM_CODEGEN_ASMPRINTER_H<|MERGE_RESOLUTION|>--- conflicted
+++ resolved
@@ -237,7 +237,10 @@
   /// split stack prologue.
   bool HasNoSplitStack = false;
 
-<<<<<<< HEAD
+  /// Raw FDOstream for outputting machine basic block frequncies if the
+  /// --mbb-profile-dump flag is set for downstream cost modelling applications
+  std::unique_ptr<raw_fd_ostream> MBBProfileDumpFileOutput;
+
   /// `true` when the `.llvm_bb_addr_map` section is going to be loaded at
   /// runtime and we've emitted at least one entry.
   bool YkEmittedFirstBBAddrMap = false;
@@ -249,11 +252,6 @@
   std::map<const MachineBasicBlock *,
            SmallVector<std::tuple<MCSymbol *, MCSymbol *>>>
       YkCallMarkerSyms;
-=======
-  /// Raw FDOstream for outputting machine basic block frequncies if the
-  /// --mbb-profile-dump flag is set for downstream cost modelling applications
-  std::unique_ptr<raw_fd_ostream> MBBProfileDumpFileOutput;
->>>>>>> cc3d2533
 
 protected:
   explicit AsmPrinter(TargetMachine &TM, std::unique_ptr<MCStreamer> Streamer);
@@ -668,16 +666,14 @@
   /// Emit a long long directive and value.
   void emitInt64(uint64_t Value) const;
 
-<<<<<<< HEAD
   void emitSizeT(uint64_t Value) const;
-=======
+
   /// Emit the specified signed leb128 value.
   void emitSLEB128(int64_t Value, const char *Desc = nullptr) const;
 
   /// Emit the specified unsigned leb128 value.
   void emitULEB128(uint64_t Value, const char *Desc = nullptr,
                    unsigned PadTo = 0) const;
->>>>>>> cc3d2533
 
   /// Emit something like ".long Hi-Lo" where the size in bytes of the directive
   /// is specified by Size and Hi/Lo specify the labels.  This implicitly uses
